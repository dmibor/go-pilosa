--- conflicted
+++ resolved
@@ -59,17 +59,12 @@
 
 // Client is the HTTP client for Pilosa server.
 type Client struct {
-<<<<<<< HEAD
 	cluster        *Cluster
 	client         *http.Client
 	versionChecked bool
-=======
-	cluster *Cluster
-	client  *http.Client
 	// User-Agent header cache. Not used until cluster-resize support branch is merged
 	// and user agent is saved here in NewClient
 	userAgent string
->>>>>>> b4880627
 }
 
 // DefaultClient creates a client with the default address and options.
