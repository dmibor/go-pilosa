// Copyright 2017 Pilosa Corp.
//
// Redistribution and use in source and binary forms, with or without
// modification, are permitted provided that the following conditions
// are met:
//
// 1. Redistributions of source code must retain the above copyright
// notice, this list of conditions and the following disclaimer.
//
// 2. Redistributions in binary form must reproduce the above copyright
// notice, this list of conditions and the following disclaimer in the
// documentation and/or other materials provided with the distribution.
//
// 3. Neither the name of the copyright holder nor the names of its
// contributors may be used to endorse or promote products derived
// from this software without specific prior written permission.
//
// THIS SOFTWARE IS PROVIDED BY THE COPYRIGHT HOLDERS AND
// CONTRIBUTORS "AS IS" AND ANY EXPRESS OR IMPLIED WARRANTIES,
// INCLUDING, BUT NOT LIMITED TO, THE IMPLIED WARRANTIES OF
// MERCHANTABILITY AND FITNESS FOR A PARTICULAR PURPOSE ARE
// DISCLAIMED. IN NO EVENT SHALL THE COPYRIGHT HOLDER OR
// CONTRIBUTORS BE LIABLE FOR ANY DIRECT, INDIRECT, INCIDENTAL,
// SPECIAL, EXEMPLARY, OR CONSEQUENTIAL DAMAGES (INCLUDING,
// BUT NOT LIMITED TO, PROCUREMENT OF SUBSTITUTE GOODS OR
// SERVICES; LOSS OF USE, DATA, OR PROFITS; OR BUSINESS
// INTERRUPTION) HOWEVER CAUSED AND ON ANY THEORY OF LIABILITY,
// WHETHER IN CONTRACT, STRICT LIABILITY, OR TORT (INCLUDING
// NEGLIGENCE OR OTHERWISE) ARISING IN ANY WAY OUT OF THE USE
// OF THIS SOFTWARE, EVEN IF ADVISED OF THE POSSIBILITY OF SUCH
// DAMAGE.

package pilosa

import (
	"bytes"
	"crypto/tls"
	"encoding/json"
	"fmt"
	"io"
	"io/ioutil"
	"log"
	"net"
	"net/http"
	"sort"
	"strings"
	"time"

	"github.com/blang/semver"
	"github.com/golang/protobuf/proto"
	pbuf "github.com/pilosa/go-pilosa/gopilosa_pbuf"
	"github.com/pkg/errors"
	"golang.org/x/sync/errgroup"
)

const maxHosts = 10
const sliceWidth = 1048576
const pilosaMinVersion = ">=0.9.0"

// Client is the HTTP client for Pilosa server.
type Client struct {
	cluster        *Cluster
	client         *http.Client
	versionChecked bool
	// User-Agent header cache. Not used until cluster-resize support branch is merged
	// and user agent is saved here in NewClient
	userAgent  string
	legacyMode bool
}

// DefaultClient creates a client with the default address and options.
func DefaultClient() *Client {
	return NewClientWithURI(DefaultURI())
}

// NewClientWithURI creates a client with the given server address.
func NewClientWithURI(uri *URI) *Client {
	return NewClientWithCluster(NewClusterWithHost(uri), nil)
}

// NewClientFromAddresses creates a client for a cluster specified by `hosts`. Each
// string in `hosts` is the string representation of a URI. E.G
// node0.pilosa.com:10101
func NewClientFromAddresses(addresses []string, options *ClientOptions) (*Client, error) {
	uris := make([]*URI, len(addresses))
	for i, address := range addresses {
		uri, err := NewURIFromAddress(address)
		if err != nil {
			return nil, err
		}
		uris[i] = uri
	}
	cluster := NewClusterWithHost(uris...)
	client := NewClientWithCluster(cluster, options)
	return client, nil
}

// NewClientWithCluster creates a client with the given cluster and options.
// Pass nil for default options.
func NewClientWithCluster(cluster *Cluster, options *ClientOptions) *Client {
	if options == nil {
		options = &ClientOptions{}
	}
	return &Client{
		cluster:        cluster,
		client:         newHTTPClient(options.withDefaults()),
		versionChecked: options.SkipVersionCheck,
		legacyMode:     options.LegacyMode,
	}
}

// NewClient creates a client with the given address, URI, or cluster and options.
func NewClient(addrUriOrCluster interface{}, options ...ClientOption) (*Client, error) {
	var cluster *Cluster
	clientOptions := &ClientOptions{}
	err := clientOptions.addOptions(options...)
	if err != nil {
		return nil, err
	}

	switch u := addrUriOrCluster.(type) {
	case string:
		uri, err := NewURIFromAddress(u)
		if err != nil {
			return nil, err
		}
		cluster = NewClusterWithHost(uri)
	case []string:
		return NewClientFromAddresses(u, clientOptions)
	case *URI:
		cluster = NewClusterWithHost(u)
	case []*URI:
		cluster = NewClusterWithHost(u...)
	case *Cluster:
		cluster = u
	case nil:
		cluster = NewClusterWithHost()
	default:
		return nil, ErrAddrURIClusterExpected
	}

	return NewClientWithCluster(cluster, clientOptions), nil
}

// Query runs the given query against the server with the given options.
// Pass nil for default options.
func (c *Client) Query(query PQLQuery, options ...interface{}) (*QueryResponse, error) {
	if err := query.Error(); err != nil {
		return nil, err
	}
	queryOptions := &QueryOptions{}
	err := queryOptions.addOptions(options...)
	if err != nil {
		return nil, err
	}
	data, err := makeRequestData(query.serialize(), queryOptions)
	if err != nil {
		return nil, errors.Wrap(err, "making request data")
	}
	path := fmt.Sprintf("/index/%s/query", query.Index().name)
	_, buf, err := c.httpRequest("POST", path, data, defaultProtobufHeaders())
	if err != nil {
		return nil, err
	}
	iqr := &pbuf.QueryResponse{}
	err = proto.Unmarshal(buf, iqr)
	if err != nil {
		return nil, err
	}
	queryResponse, err := newQueryResponseFromInternal(iqr)
	if err != nil {
		return nil, err
	}
	return queryResponse, nil
}

// CreateIndex creates an index on the server using the given Index struct.
func (c *Client) CreateIndex(index *Index) error {
	data := []byte("")
	path := fmt.Sprintf("/index/%s", index.name)
	response, _, err := c.httpRequest("POST", path, data, nil)
	if err != nil {
		if response != nil && response.StatusCode == 409 {
			return ErrIndexExists
		}
		return err
	}
	return nil

}

// CreateFrame creates a frame on the server using the given Frame struct.
func (c *Client) CreateFrame(frame *Frame) error {
	data := []byte(frame.options.String())
	path := fmt.Sprintf("/index/%s/frame/%s", frame.index.name, frame.name)
	response, _, err := c.httpRequest("POST", path, data, nil)
	if err != nil {
		if response != nil && response.StatusCode == 409 {
			return ErrFrameExists
		}
		return err
	}
	return nil
}

// EnsureIndex creates an index on the server if it does not exist.
func (c *Client) EnsureIndex(index *Index) error {
	err := c.CreateIndex(index)
	if err == ErrIndexExists {
		return nil
	}
	return err
}

// EnsureFrame creates a frame on the server if it doesn't exists.
func (c *Client) EnsureFrame(frame *Frame) error {
	err := c.CreateFrame(frame)
	if err == ErrFrameExists {
		return nil
	}
	return err
}

// DeleteIndex deletes an index on the server.
func (c *Client) DeleteIndex(index *Index) error {
	path := fmt.Sprintf("/index/%s", index.name)
	_, _, err := c.httpRequest("DELETE", path, nil, nil)
	return err

}

// CreateIntField creates an integer range field.
// *Experimental*: This feature may be removed or its interface may be modified in the future.
func (c *Client) CreateIntField(frame *Frame, name string, min int, max int) error {
	// TODO: refactor the code below when we have more fields types
	field, err := newIntRangeField(name, min, max)
	if err != nil {
		return err
	}
	path := fmt.Sprintf("/index/%s/frame/%s/field/%s",
		frame.index.name, frame.name, name)
	data := []byte(encodeMap(field))
	_, _, err = c.httpRequest("POST", path, data, nil)
	if err != nil {
		return err
	}
	return nil
}

// DeleteField delete a range field.
// *Experimental*: This feature may be removed or its interface may be modified in the future.
func (c *Client) DeleteField(frame *Frame, name string) error {
	path := fmt.Sprintf("/index/%s/frame/%s/field/%s",
		frame.index.name, frame.name, name)
	_, _, err := c.httpRequest("DELETE", path, nil, nil)
	if err != nil {
		return err
	}
	return nil
}

// DeleteFrame deletes a frame on the server.
func (c *Client) DeleteFrame(frame *Frame) error {
	path := fmt.Sprintf("/index/%s/frame/%s", frame.index.name, frame.name)
	_, _, err := c.httpRequest("DELETE", path, nil, nil)
	return err
}

// SyncSchema updates a schema with the indexes and frames on the server and
// creates the indexes and frames in the schema on the server side.
// This function does not delete indexes and the frames on the server side nor in the schema.
func (c *Client) SyncSchema(schema *Schema) error {
	serverSchema, err := c.Schema()
	if err != nil {
		return err
	}

	return c.syncSchema(schema, serverSchema)
}

func (c *Client) syncSchema(schema *Schema, serverSchema *Schema) error {
	var err error

	// find out local - remote schema
	diffSchema := schema.diff(serverSchema)
	// create the indexes and frames which doesn't exist on the server side
	for indexName, index := range diffSchema.indexes {
		if _, ok := serverSchema.indexes[indexName]; !ok {
			err = c.EnsureIndex(index)
			if err != nil {
				return err
			}
		}
		for _, frame := range index.frames {
			err = c.EnsureFrame(frame)
			if err != nil {
				return err
			}
		}
	}

	// find out remote - local schema
	diffSchema = serverSchema.diff(schema)
	for indexName, index := range diffSchema.indexes {
		if localIndex, ok := schema.indexes[indexName]; !ok {
			schema.indexes[indexName] = index
		} else {
			for frameName, frame := range index.frames {
				localIndex.frames[frameName] = frame
			}
		}
	}

	return nil
}

// Schema returns the indexes and frames on the server.
func (c *Client) Schema() (*Schema, error) {
	var indexes []StatusIndex
	var err error
	if c.legacyMode {
		indexes, err = c.readSchemaLegacy()
	} else {
		indexes, err = c.readSchema()
	}
	if err != nil {
		return nil, err
	}
	schema := NewSchema()
	for _, indexInfo := range indexes {
		index, err := schema.Index(indexInfo.Name)
		if err != nil {
			return nil, err
		}
		for _, frameInfo := range indexInfo.Frames {
			fields := make(map[string]rangeField)
			frameOptions := &FrameOptions{
				CacheSize:      frameInfo.Options.CacheSize,
				CacheType:      CacheType(frameInfo.Options.CacheType),
				InverseEnabled: frameInfo.Options.InverseEnabled,
				TimeQuantum:    TimeQuantum(frameInfo.Options.TimeQuantum),
				RangeEnabled:   frameInfo.Options.RangeEnabled,
			}
			for _, fieldInfo := range frameInfo.Options.Fields {
				fields[fieldInfo.Name] = map[string]interface{}{
					"Name": fieldInfo.Name,
					"Type": fieldInfo.Type,
					"Max":  fieldInfo.Max,
					"Min":  fieldInfo.Min,
				}
			}
			frameOptions.fields = fields
			fram, err := index.Frame(frameInfo.Name, frameOptions)
			if err != nil {
				return nil, err
			}
			for name := range fields {
				ff := fram.Field(name)
				if ff.err != nil {
					return nil, errors.Wrap(ff.err, "fielding frame")
				}
			}
		}
	}
	return schema, nil
}

// ImportFrame imports bits from the given CSV iterator.
func (c *Client) ImportFrame(frame *Frame, bitIterator BitIterator, batchSize uint) error {
	linesLeft := true
	bitGroup := map[uint64][]Bit{}
	var currentBatchSize uint
	indexName := frame.index.name
	frameName := frame.name

	for linesLeft {
		bit, err := bitIterator.NextBit()
		if err == io.EOF {
			linesLeft = false
		} else if err != nil {
			return err
		} else {
			slice := bit.ColumnID / sliceWidth
			if sliceArray, ok := bitGroup[slice]; ok {
				bitGroup[slice] = append(sliceArray, bit)
			} else {
				bitGroup[slice] = []Bit{bit}
			}
		}

		currentBatchSize++
		// if the batch is full or there's no line left, start importing bits
		if currentBatchSize >= batchSize || !linesLeft {
			for slice, bits := range bitGroup {
				if len(bits) > 0 {
					err := c.importBits(indexName, frameName, slice, bits)
					if err != nil {
						return err
					}
				}
			}
			bitGroup = map[uint64][]Bit{}
			currentBatchSize = 0
		}
	}

	return nil
}

// ImportFrameK imports bits from the given iterator.
func (c *Client) ImportFrameK(frame *Frame, bitIterator BitIterator, batchSize uint) error {
	linesLeft := true
	bits := []Bit{}
	var currentBatchSize uint
	indexName := frame.index.name
	frameName := frame.name

	for linesLeft {
		bit, err := bitIterator.NextBit()
		if err == io.EOF {
			linesLeft = false
		} else if err != nil {
			return err
		} else {
			bits = append(bits, bit)
			currentBatchSize++
		}

		// if the batch is full or there's no line left, start importing bits
		if currentBatchSize >= batchSize || !linesLeft {
			if len(bits) > 0 {
				err := c.importBitsK(indexName, frameName, bits)
				if err != nil {
					return err
				}
			}
			bits = []Bit{}
			currentBatchSize = 0
		}
	}

	return nil
}

// ImportValueFrame imports field values from the given iterator.
func (c *Client) ImportValueFrame(frame *Frame, field string, valueIterator ValueIterator, batchSize uint) error {
	linesLeft := true
	valGroup := map[uint64][]FieldValue{}
	var currentBatchSize uint
	indexName := frame.index.name
	frameName := frame.name
	fieldName := field

	for linesLeft {
		val, err := valueIterator.NextValue()
		if err == io.EOF {
			linesLeft = false
		} else if err != nil {
			return err
		} else {
			slice := val.ColumnID / sliceWidth
			if sliceArray, ok := valGroup[slice]; ok {
				valGroup[slice] = append(sliceArray, val)
			} else {
				valGroup[slice] = []FieldValue{val}
			}
		}

		currentBatchSize++
		// if the batch is full or there's no line left, start importing values
		if currentBatchSize >= batchSize || !linesLeft {
			for slice, vals := range valGroup {
				if len(vals) > 0 {
					err := c.importValues(indexName, frameName, slice, fieldName, vals)
					if err != nil {
						return err
					}
				}
			}
			valGroup = map[uint64][]FieldValue{}
			currentBatchSize = 0
		}
	}

	return nil
}

// ImportValueFrameK imports field values from the given iterator.
func (c *Client) ImportValueFrameK(frame *Frame, field string, valueIterator ValueIterator, batchSize uint) error {
	linesLeft := true
	vals := []FieldValue{}
	var currentBatchSize uint
	indexName := frame.index.name
	frameName := frame.name
	fieldName := field

	for linesLeft {
		val, err := valueIterator.NextValue()
		if err == io.EOF {
			linesLeft = false
		} else if err != nil {
			return err
		} else {
			vals = append(vals, val)
			currentBatchSize++
		}

		// if the batch is full or there's no line left, start importing values
		if currentBatchSize >= batchSize || !linesLeft {
			if len(vals) > 0 {
				err := c.importValuesK(indexName, frameName, fieldName, vals)
				if err != nil {
					return err
				}
			}
			vals = []FieldValue{}
			currentBatchSize = 0
		}
	}

	return nil
}

func (c *Client) importBits(indexName string, frameName string, slice uint64, bits []Bit) error {
	sort.Sort(bitsForSort(bits))
	nodes, err := c.fetchFragmentNodes(indexName, slice)
	if err != nil {
		return errors.Wrap(err, "fetching fragment nodes")
	}

	eg := errgroup.Group{}
	for _, node := range nodes {
<<<<<<< HEAD
		uri := &URI{
			scheme: node.Scheme,
			host:   node.Host,
			port:   node.Port,
		}
		err = c.importNode(uri, bitsToImportRequest(indexName, frameName, slice, bits))
=======
		uri, err := NewURIFromAddress(node.Host)
		if err != nil {
			return errors.Wrap(err, "getting uri from address")
		}
		err = uri.SetScheme(node.Scheme)
>>>>>>> b48f94cc
		if err != nil {
			return errors.Wrap(err, "setting scheme on uri")
		}
		eg.Go(func() error {
			return c.importNode(uri, bitsToImportRequest(indexName, frameName, slice, bits))
		})
	}
	err = eg.Wait()
	return errors.Wrap(err, "importing to nodes")
}

func (c *Client) importBitsK(indexName string, frameName string, bits []Bit) error {
	uri := c.cluster.Host()
	err := c.importNode(uri, bitsToImportRequestK(indexName, frameName, bits))
	if err != nil {
		return err
	}

	return nil
}

func (c *Client) importValues(indexName string, frameName string, slice uint64, fieldName string, vals []FieldValue) error {
	sort.Sort(valsForSort(vals))
	nodes, err := c.fetchFragmentNodes(indexName, slice)
	if err != nil {
		return err
	}
	for _, node := range nodes {
		uri := &URI{
			scheme: node.Scheme,
			host:   node.Host,
			port:   node.Port,
		}
		err = c.importValueNode(uri, valsToImportRequest(indexName, frameName, slice, fieldName, vals))
		if err != nil {
			return err
		}
	}

	return nil
}

func (c *Client) importValuesK(indexName string, frameName string, fieldName string, vals []FieldValue) error {
	uri := c.cluster.Host()
	err := c.importValueNodeK(uri, valsToImportValueRequestK(indexName, frameName, fieldName, vals))
	if err != nil {
		return err
	}

	return nil
}

func (c *Client) fetchFragmentNodes(indexName string, slice uint64) ([]fragmentNode, error) {
	path := fmt.Sprintf("/fragment/nodes?slice=%d&index=%s", slice, indexName)
	_, body, err := c.httpRequest("GET", path, []byte{}, nil)
	if err != nil {
		return nil, err
	}
	fragmentNodes := []fragmentNode{}
	if c.legacyMode {
		err = json.Unmarshal(body, &fragmentNodes)
		if err != nil {
			return nil, errors.Wrap(err, "unmarshaling fragment nodes")
		}
		// normalize legacy host
		for i, node := range fragmentNodes {
			uri, err := NewURIFromAddress(node.Host)
			if err != nil {
				return nil, errors.Wrap(err, "creating a URI")
			}
			node.Host = uri.Host()
			node.Port = uri.Port()
			fragmentNodes[i] = node
		}
	} else {
		var fragmentNodeURIs []fragmentNodeRoot
		err = json.Unmarshal(body, &fragmentNodeURIs)
		if err != nil {
			return nil, errors.Wrap(err, "unmarshaling fragment node URIs")
		}
		for _, nodeURI := range fragmentNodeURIs {
			fragmentNodes = append(fragmentNodes, nodeURI.URI)
		}
	}
	return fragmentNodes, nil
}

func (c *Client) importNode(uri *URI, request *pbuf.ImportRequest) error {
	data, err := proto.Marshal(request)
	if err != nil {
		return errors.Wrap(err, "marshaling to protobuf")
	}
	resp, err := c.doRequest(uri, "POST", "/import", defaultProtobufHeaders(), bytes.NewReader(data))
	if err = anyError(resp, err); err != nil {
		return errors.Wrap(err, "doing import request")
	}
	return errors.Wrap(resp.Body.Close(), "closing import response body")
}

func (c *Client) importValueNode(uri *URI, request *pbuf.ImportValueRequest) error {
	data, _ := proto.Marshal(request)
	// request.Marshal never returns an error
	_, err := c.doRequest(uri, "POST", "/import-value", defaultProtobufHeaders(), bytes.NewReader(data))
	if err != nil {
		return errors.Wrap(err, "doing /import-value request")
	}

	return nil
}

func (c *Client) importValueNodeK(uri *URI, request *pbuf.ImportValueRequest) error {
	data, _ := proto.Marshal(request)
	// request.Marshal never returns an error
	_, err := c.doRequest(uri, "POST", "/import-value", defaultProtobufHeaders(), bytes.NewReader(data))
	if err != nil {
		return errors.Wrap(err, "doing /import-value request")
	}

	return nil
}

// ExportFrame exports bits for a frame.
func (c *Client) ExportFrame(frame *Frame, view string) (BitIterator, error) {
	var slicesMax map[string]uint64
	var err error

	status, err := c.status()
	if err != nil {
		return nil, err
	}
	if c.legacyMode {
		slicesMax = map[string]uint64{}
		if len(status.Nodes) > 0 {
			node := status.Nodes[0]
			for _, index := range node.Indexes {
				slicesMax[index.Name] = index.Slices[len(index.Slices)-1]
			}
		}
	} else {
		slicesMax, err = c.slicesMax()
		if err != nil {
			return nil, err
		}
	}
	status.indexMaxSlice = slicesMax
	sliceURIs, err := c.statusToNodeSlicesForIndex(status, frame.index.Name())
	if err != nil {
		return nil, err
	}
	return NewCSVBitIterator(newExportReader(c, sliceURIs, frame, view)), nil
}

// Views fetches and returns the views of a frame
func (c *Client) Views(frame *Frame) ([]string, error) {
	path := fmt.Sprintf("/index/%s/frame/%s/views", frame.index.name, frame.name)
	_, body, err := c.httpRequest("GET", path, nil, nil)
	if err != nil {
		return nil, err
	}
	viewsInfo := viewsInfo{}
	err = json.Unmarshal(body, &viewsInfo)
	if err != nil {
		return nil, err
	}
	return viewsInfo.Views, nil
}

func (c *Client) status() (Status, error) {
	_, data, err := c.httpRequest("GET", "/status", nil, nil)
	if err != nil {
		return Status{}, errors.Wrap(err, "requesting /status")
	}
	if c.legacyMode {
		status, err := decodeLegacyStatus(data)
		if err != nil {
			return Status{}, errors.Wrap(err, "unmarshaling /status data")
		}
		return status, nil
	} else {
		status := Status{}
		err = json.Unmarshal(data, &status)
		if err != nil {
			return Status{}, errors.Wrap(err, "unmarshaling /status data")
		}
		return status, nil
	}
}

func (c *Client) readSchema() ([]StatusIndex, error) {
	_, data, err := c.httpRequest("GET", "/schema", nil, nil)
	if err != nil {
		return nil, errors.Wrap(err, "requesting /schema")
	}
	schemaInfo := SchemaInfo{}
	err = json.Unmarshal(data, &schemaInfo)
	if err != nil {
		return nil, errors.Wrap(err, "unmarshaling /schema data")
	}
	return schemaInfo.Indexes, nil
}

func (c *Client) readSchemaLegacy() ([]StatusIndex, error) {
	_, data, err := c.httpRequest("GET", "/status", nil, nil)
	if err != nil {
		return nil, errors.Wrap(err, "requesting /status")
	}
	status, err := decodeLegacyStatus(data)
	if err != nil {
		return nil, errors.Wrap(err, "unmarshaling /status data")
	}
	if len(status.Nodes) > 0 {
		return status.Nodes[0].Indexes, nil
	}
	return nil, nil
}

func (c *Client) slicesMax() (map[string]uint64, error) {
	_, data, err := c.httpRequest("GET", "/slices/max", nil, nil)
	if err != nil {
		return nil, errors.Wrap(err, "requesting /slices/max")
	}
	m := map[string]map[string]uint64{}
	err = json.Unmarshal(data, &m)
	if err != nil {
		return nil, errors.Wrap(err, "unmarshaling /slices/max data")
	}
	return m["standard"], nil
}

// HttpRequest sends an HTTP request to the Pilosa server.
// **NOTE**: This function is experimental and may be removed in later revisions.
func (c *Client) HttpRequest(method string, path string, data []byte, headers map[string]string) (*http.Response, []byte, error) {
	return c.httpRequest(method, path, data, headers)
}

// httpRequest makes a request to the cluster - use this when you want the
// client to choose a host, and it doesn't matter if the request goes to a
// specific host
func (c *Client) httpRequest(method string, path string, data []byte, headers map[string]string) (*http.Response, []byte, error) {
	if data == nil {
		data = []byte{}
	}

	// try at most maxHosts non-failed hosts; protect against broken cluster.removeHost
	var response *http.Response
	var err error
	for i := 0; i < maxHosts; i++ {
		reader := bytes.NewReader(data)
		// get a host from the cluster
		host := c.cluster.Host()
		if host == nil {
			return nil, nil, ErrEmptyCluster
		}

		response, err = c.doRequest(host, method, path, c.augmentHeaders(headers), reader)
		if err == nil {
			break
		}
		c.cluster.RemoveHost(host)
	}
	if response == nil {
		return nil, nil, ErrTriedMaxHosts
	}
	defer response.Body.Close()
	// TODO: Optimize buffer creation
	buf, err := ioutil.ReadAll(response.Body)
	if err != nil {
		return nil, nil, err
	}
	if response.StatusCode < 200 || response.StatusCode >= 300 {
		err := NewError(fmt.Sprintf("Server error (%d) %s: %s", response.StatusCode, response.Status, string(buf)))
		return response, buf, err
	}
	return response, buf, nil
}

// anyError checks an http Response and error to see if anything went wrong with
// a request (either locally, or on the server) and returns a single error if
// so.
func anyError(resp *http.Response, err error) error {
	if err != nil {
		return errors.Wrap(err, "unable to perform request")
	}
	if resp.StatusCode < 200 || resp.StatusCode >= 300 {
		defer resp.Body.Close()
		buf, err := ioutil.ReadAll(resp.Body)
		if err != nil {
			return errors.Wrapf(err, "bad status '%s' and err reading body", resp.Status)
		}
		msg := string(buf)
		return errors.Errorf("Server error %s body:'%s'", resp.Status, msg)
	}
	return nil
}

// doRequest creates and performs an http request.
func (c *Client) doRequest(host *URI, method, path string, headers map[string]string, reader io.Reader) (*http.Response, error) {
	if !c.versionChecked {
		// check the server version on the first request
		c.versionChecked = true
		ver, err := c.ServerVersion()
		if err != nil {
			log.Println("Pilosa server version is not available:", err)
		} else {
			err = checkServerVersion(ver)
			if err != nil {
				c.legacyMode = true
				log.Println(err)
			}
		}
	}
	req, err := makeRequest(host, method, path, headers, reader)
	if err != nil {
		return nil, errors.Wrap(err, "building request")
	}
	return c.client.Do(req)
}

// statusToNodeSlicesForIndex finds the hosts which contains slices for the given index
func (c *Client) statusToNodeSlicesForIndex(status Status, indexName string) (map[uint64]*URI, error) {
	result := make(map[uint64]*URI)
	if maxSlice, ok := status.indexMaxSlice[indexName]; ok {
		for slice := 0; slice <= int(maxSlice); slice++ {
			fragmentNodes, err := c.fetchFragmentNodes(indexName, uint64(slice))
			if err != nil {
				return nil, err
			}
			if len(fragmentNodes) == 0 {
				return nil, ErrNoFragmentNodes
			}
			node := fragmentNodes[0]
			uri := &URI{
				host:   node.Host,
				port:   node.Port,
				scheme: node.Scheme,
			}

			result[uint64(slice)] = uri
		}
	} else {
		return nil, ErrNoSlice
	}
	return result, nil
}

func (c *Client) fetchServerVersion() (string, error) {
	_, data, err := c.httpRequest("GET", "/version", nil, nil)
	if err != nil {
		return "", errors.Wrap(err, "requesting /version")
	}
	versionInfo := versionInfo{}
	err = json.Unmarshal(data, &versionInfo)
	if err != nil {
		return "", errors.Wrap(err, "unmarshaling /version data")
	}
	return versionInfo.Version, nil
}

func (c *Client) ServerVersion() (string, error) {
	_, data, err := c.httpRequest("GET", "/version", nil, nil)
	if err != nil {
		return "", errors.Wrap(err, "requesting /version")
	}
	versionInfo := versionInfo{}
	err = json.Unmarshal(data, &versionInfo)
	if err != nil {
		return "", errors.Wrap(err, "unmarshaling /version data")
	}
	return versionInfo.Version, nil
}

func checkServerVersion(version string) error {
	if version == "" {
		return errors.New("Pilosa server version is not available.")
	}
	if strings.HasPrefix(version, "v") {
		version = version[1:]
	}
	serverVersion, err1 := semver.Make(version)
	minVersion, err2 := semver.ParseRange(pilosaMinVersion)
	// check err of serverVersion and minVersion together, otherwise it's not possible to write a test for coverage
	if err1 != nil || err2 != nil {
		return fmt.Errorf("Invalid Pilosa server version: %s or minimum server version: %s.", version, pilosaMinVersion)
	}
	if !minVersion(serverVersion) {
		return fmt.Errorf("Pilosa server's version is %s, does not meet the minimum required for this version of the client: %s.", version, pilosaMinVersion)
	}
	return nil
}

func (c *Client) augmentHeaders(headers map[string]string) map[string]string {
	if headers == nil {
		headers = map[string]string{}
	}

	// TODO: move the following block to NewClient once cluster-resize support branch is merged.
	version := Version
	if strings.HasPrefix(version, "v") {
		version = version[1:]
	}

	headers["User-Agent"] = fmt.Sprintf("go-pilosa/%s", version)
	return headers
}

func defaultProtobufHeaders() map[string]string {
	return map[string]string{
		"Content-Type": "application/x-protobuf",
		"Accept":       "application/x-protobuf",
	}
}

func makeRequest(host *URI, method, path string, headers map[string]string, reader io.Reader) (*http.Request, error) {
	request, err := http.NewRequest(method, host.Normalize()+path, reader)
	if err != nil {
		return nil, err
	}

	for k, v := range headers {
		request.Header.Set(k, v)
	}

	return request, nil
}

func newHTTPClient(options *ClientOptions) *http.Client {
	transport := &http.Transport{
		Dial: (&net.Dialer{
			Timeout: options.ConnectTimeout,
		}).Dial,
		TLSClientConfig:     options.TLSConfig,
		MaxIdleConnsPerHost: options.PoolSizePerRoute,
		MaxIdleConns:        options.TotalPoolSize,
	}
	return &http.Client{
		Transport: transport,
		Timeout:   options.SocketTimeout,
	}
}

func makeRequestData(query string, options *QueryOptions) ([]byte, error) {
	request := &pbuf.QueryRequest{
		Query:        query,
		Slices:       options.Slices,
		ColumnAttrs:  options.Columns,
		ExcludeAttrs: options.ExcludeAttrs,
		ExcludeBits:  options.ExcludeBits,
	}
	r, err := proto.Marshal(request)
	if err != nil {
		return nil, errors.Wrap(err, "marshaling request to protobuf")
	}
	return r, nil
}

func bitsToImportRequest(indexName string, frameName string, slice uint64, bits []Bit) *pbuf.ImportRequest {
	rowIDs := make([]uint64, 0, len(bits))
	columnIDs := make([]uint64, 0, len(bits))
	timestamps := make([]int64, 0, len(bits))
	for _, bit := range bits {
		rowIDs = append(rowIDs, bit.RowID)
		columnIDs = append(columnIDs, bit.ColumnID)
		timestamps = append(timestamps, bit.Timestamp)
	}
	return &pbuf.ImportRequest{
		Index:      indexName,
		Frame:      frameName,
		Slice:      slice,
		RowIDs:     rowIDs,
		ColumnIDs:  columnIDs,
		Timestamps: timestamps,
	}
}

func bitsToImportRequestK(indexName string, frameName string, bits []Bit) *pbuf.ImportRequest {
	rowKeys := make([]string, 0, len(bits))
	columnKeys := make([]string, 0, len(bits))
	timestamps := make([]int64, 0, len(bits))
	for _, bit := range bits {
		rowKeys = append(rowKeys, bit.RowKey)
		columnKeys = append(columnKeys, bit.ColumnKey)
		timestamps = append(timestamps, bit.Timestamp)
	}
	return &pbuf.ImportRequest{
		Index:      indexName,
		Frame:      frameName,
		RowKeys:    rowKeys,
		ColumnKeys: columnKeys,
		Timestamps: timestamps,
	}
}

func valsToImportRequest(indexName string, frameName string, slice uint64, fieldName string, vals []FieldValue) *pbuf.ImportValueRequest {
	columnIDs := make([]uint64, 0, len(vals))
	values := make([]int64, 0, len(vals))
	for _, val := range vals {
		columnIDs = append(columnIDs, val.ColumnID)
		values = append(values, val.Value)
	}
	return &pbuf.ImportValueRequest{
		Index:     indexName,
		Frame:     frameName,
		Slice:     slice,
		Field:     fieldName,
		ColumnIDs: columnIDs,
		Values:    values,
	}
}

func valsToImportValueRequestK(indexName string, frameName string, fieldName string, vals []FieldValue) *pbuf.ImportValueRequest {
	columnKeys := make([]string, 0, len(vals))
	values := make([]int64, 0, len(vals))
	for _, val := range vals {
		columnKeys = append(columnKeys, val.ColumnKey)
		values = append(values, val.Value)
	}
	return &pbuf.ImportValueRequest{
		Index:      indexName,
		Frame:      frameName,
		Field:      fieldName,
		ColumnKeys: columnKeys,
		Values:     values,
	}
}

// ClientOptions control the properties of client connection to the server.
type ClientOptions struct {
	SocketTimeout    time.Duration
	ConnectTimeout   time.Duration
	PoolSizePerRoute int
	TotalPoolSize    int
	TLSConfig        *tls.Config
	SkipVersionCheck bool
	LegacyMode       bool
}

func (co *ClientOptions) addOptions(options ...ClientOption) error {
	for _, option := range options {
		err := option(co)
		if err != nil {
			return err
		}
	}
	return nil
}

// ClientOption is used when creating a PilosaClient struct.
type ClientOption func(options *ClientOptions) error

// SocketTimeout is the maximum idle socket time in nanoseconds
func SocketTimeout(timeout time.Duration) ClientOption {
	return func(options *ClientOptions) error {
		options.SocketTimeout = timeout
		return nil
	}
}

// ConnectTimeout is the maximum time to connect in nanoseconds.
func ConnectTimeout(timeout time.Duration) ClientOption {
	return func(options *ClientOptions) error {
		options.ConnectTimeout = timeout
		return nil
	}
}

// PoolSizePerRoute is the maximum number of active connections in the pool to a host.
func PoolSizePerRoute(size int) ClientOption {
	return func(options *ClientOptions) error {
		options.PoolSizePerRoute = size
		return nil
	}
}

// TotalPoolSize is the maximum number of connections in the pool.
func TotalPoolSize(size int) ClientOption {
	return func(options *ClientOptions) error {
		options.TotalPoolSize = size
		return nil
	}
}

// TLSConfig contains the TLS configuration.
func TLSConfig(config *tls.Config) ClientOption {
	return func(options *ClientOptions) error {
		options.TLSConfig = config
		return nil
	}
}

func SkipVersionCheck() ClientOption {
	return func(options *ClientOptions) error {
		options.SkipVersionCheck = true
		return nil
	}
}

func LegacyMode(enable bool) ClientOption {
	return func(options *ClientOptions) error {
		options.LegacyMode = enable
		return nil
	}
}

type versionInfo struct {
	Version string `json:"version"`
}

func (co *ClientOptions) withDefaults() (updated *ClientOptions) {
	// copy options so the original is not updated
	updated = &ClientOptions{}
	*updated = *co
	// impose defaults
	if updated.SocketTimeout <= 0 {
		updated.SocketTimeout = time.Second * 300
	}
	if updated.ConnectTimeout <= 0 {
		updated.ConnectTimeout = time.Second * 60
	}
	if updated.PoolSizePerRoute <= 0 {
		updated.PoolSizePerRoute = 10
	}
	if updated.TotalPoolSize <= 0 {
		updated.TotalPoolSize = 100
	}
	if updated.TLSConfig == nil {
		updated.TLSConfig = &tls.Config{}
	}
	return
}

// QueryOptions contains options to customize the Query function.
type QueryOptions struct {
	// Slices restricts query to a subset of slices. Queries all slices if nil.
	Slices []uint64
	// Columns enables returning columns in the query response.
	Columns bool
	// ExcludeAttrs inhibits returning attributes
	ExcludeAttrs bool
	// ExcludeBits inhibits returning bits
	ExcludeBits bool
}

func (qo *QueryOptions) addOptions(options ...interface{}) error {
	for i, option := range options {
		switch o := option.(type) {
		case nil:
			if i != 0 {
				return ErrInvalidQueryOption
			}
			continue
		case *QueryOptions:
			if i != 0 {
				return ErrInvalidQueryOption
			}
			*qo = *o
		case QueryOption:
			err := o(qo)
			if err != nil {
				return err
			}
		default:
			return ErrInvalidQueryOption
		}
	}
	return nil
}

// QueryOption is used when using options with a client.Query,
type QueryOption func(options *QueryOptions) error

// ColumnAttrs enables returning column attributes in the result.
func ColumnAttrs(enable bool) QueryOption {
	return func(options *QueryOptions) error {
		options.Columns = enable
		return nil
	}
}

// Slices restricts the set of slices on which a query operates.
func Slices(slices ...uint64) QueryOption {
	return func(options *QueryOptions) error {
		options.Slices = append(options.Slices, slices...)
		return nil
	}
}

// ExcludeAttrs enables discarding attributes from a result,
func ExcludeAttrs(enable bool) QueryOption {
	return func(options *QueryOptions) error {
		options.ExcludeAttrs = enable
		return nil
	}
}

// ExcludeBits enables discarding bits from a result,
func ExcludeBits(enable bool) QueryOption {
	return func(options *QueryOptions) error {
		options.ExcludeBits = enable
		return nil
	}
}

type fragmentNodeRoot struct {
	URI fragmentNode `json:"uri"`
}

type fragmentNode struct {
	Scheme string `json:"scheme"`
	Host   string `json:"host"`
	Port   uint16 `json:"port"`
}

// Status contains the status information from a Pilosa server.
type Status struct {
	Nodes         []StatusNode `json:"nodes"`
	indexMaxSlice map[string]uint64
}

// StatusNode contains node information.
type StatusNode struct {
	Scheme  string        `json:"scheme"`
	Host    string        `json:"host"`
	Port    int           `json:"port"`
	Indexes []StatusIndex `json:"indexes"`
}

type SchemaInfo struct {
	Indexes []StatusIndex `json:"indexes"`
}

// StatusIndex contains index information.
type StatusIndex struct {
	Name    string        `json:"name"`
	Options StatusOptions `json:"options"`
	Frames  []StatusFrame `json:"frames"`
	Slices  []uint64      `json:"slices"`
}

// StatusFrame contains frame information.
type StatusFrame struct {
	Name    string        `json:"name"`
	Options StatusOptions `json:"options"`
}

// StatusOptions contains options for a frame or an index.
type StatusOptions struct {
	ColumnLabel    string        `json:"columnLabel"`
	RowLabel       string        `json:"rowLabel"`
	CacheType      string        `json:"cacheType"`
	CacheSize      uint          `json:"cacheSize"`
	InverseEnabled bool          `json:"inverseEnabled"`
	RangeEnabled   bool          `json:"rangeEnabled"`
	Fields         []StatusField `json:"fields"`
	TimeQuantum    string        `json:"timeQuantum"`
}

// StatusField contains a field in the status.
type StatusField struct {
	Name string
	Type string
	Max  int64
	Min  int64
}

type viewsInfo struct {
	Views []string `json:"views"`
}

type exportReader struct {
	client       *Client
	sliceURIs    map[uint64]*URI
	frame        *Frame
	body         []byte
	bodyIndex    int
	currentSlice uint64
	sliceCount   uint64
	view         string
}

func newExportReader(client *Client, sliceURIs map[uint64]*URI, frame *Frame, view string) *exportReader {
	return &exportReader{
		client:     client,
		sliceURIs:  sliceURIs,
		frame:      frame,
		sliceCount: uint64(len(sliceURIs)),
		view:       view,
	}
}

// Read updates the passed array with the exported CSV data and returns the number of bytes read
func (r *exportReader) Read(p []byte) (n int, err error) {
	if r.currentSlice >= r.sliceCount {
		err = io.EOF
		return
	}
	if r.body == nil {
		uri, _ := r.sliceURIs[r.currentSlice]
		headers := map[string]string{
			"Accept": "text/csv",
		}
		path := fmt.Sprintf("/export?index=%s&frame=%s&slice=%d&view=%s",
			r.frame.index.Name(), r.frame.Name(), r.currentSlice, r.view)
		resp, err := r.client.doRequest(uri, "GET", path, headers, nil)
		if err = anyError(resp, err); err != nil {
			return 0, errors.Wrap(err, "doing export request")
		}
		defer resp.Body.Close()
		r.body, err = ioutil.ReadAll(resp.Body)
		if err != nil {
			return 0, errors.Wrap(err, "reading response body")
		}
		r.bodyIndex = 0
	}
	n = copy(p, r.body[r.bodyIndex:])
	r.bodyIndex += n
	if n >= len(r.body) {
		r.body = nil
		r.currentSlice++
	}
	return
}

type ClientDiagnosticsInfo struct {
	Client   string `json:"client,omitempty"`
	Runtime  string `json:"runtime,omitempty"`
	Platform string `json:"platform,omitempty"`
}

type statusRoot struct {
	Status *StatusLegacy `json:"status"`
}

// Status contains the status information from a Pilosa server.
type StatusLegacy struct {
	Nodes         []StatusNodeLegacy `json:"Nodes"`
	indexMaxSlice map[string]uint64
}

// StatusNode contains node information.
type StatusNodeLegacy struct {
	Scheme  string              `json:"Scheme"`
	Host    string              `json:"Host"`
	Indexes []StatusIndexLegacy `json:"Indexes"`
}

// StatusIndex contains index information.
type StatusIndexLegacy struct {
	Name   string              `json:"Name"`
	Frames []StatusFrameLegacy `json:"Frames"`
	Slices []uint64            `json:"Slices"`
}

// StatusFrame contains frame information.
type StatusFrameLegacy struct {
	Name    string              `json:"Name"`
	Options StatusOptionsLegacy `json:"Meta"`
}

// StatusOptions contains options for a frame or an index.
type StatusOptionsLegacy struct {
	ColumnLabel    string        `json:"ColumnLabel"`
	RowLabel       string        `json:"RowLabel"`
	CacheType      string        `json:"CacheType"`
	CacheSize      uint          `json:"CacheSize"`
	InverseEnabled bool          `json:"InverseEnabled"`
	RangeEnabled   bool          `json:"RangeEnabled"`
	Fields         []StatusField `json:"Fields"`
	TimeQuantum    string        `json:"TimeQuantum"`
}

func decodeLegacyStatus(data []byte) (Status, error) {
	statusRoot := &statusRoot{}
	err := json.Unmarshal(data, statusRoot)
	if err != nil {
		return Status{}, err
	}
	nodes := []StatusNode{}
	for _, legacyNode := range statusRoot.Status.Nodes {
		resultIndexes := []StatusIndex{}
		for _, legacyIndex := range legacyNode.Indexes {
			frames := []StatusFrame{}
			for _, legacyFrame := range legacyIndex.Frames {
				frames = append(frames, StatusFrame{
					Name:    legacyFrame.Name,
					Options: StatusOptions(legacyFrame.Options),
				})
			}
			index := StatusIndex{
				Name:   legacyIndex.Name,
				Frames: frames,
				Slices: legacyIndex.Slices,
			}
			resultIndexes = append(resultIndexes, index)
		}
		uri, err := NewURIFromAddress(legacyNode.Host)
		if err != nil {
			return Status{}, errors.Wrap(err, "creating a URI")
		}
		nodes = append(nodes, StatusNode{
			Scheme:  legacyNode.Scheme,
			Host:    uri.Host(),
			Port:    int(uri.Port()),
			Indexes: resultIndexes,
		})
	}
	result := Status{
		Nodes:         nodes,
		indexMaxSlice: statusRoot.Status.indexMaxSlice,
	}
	return result, nil
}<|MERGE_RESOLUTION|>--- conflicted
+++ resolved
@@ -530,20 +530,12 @@
 
 	eg := errgroup.Group{}
 	for _, node := range nodes {
-<<<<<<< HEAD
 		uri := &URI{
 			scheme: node.Scheme,
 			host:   node.Host,
 			port:   node.Port,
 		}
 		err = c.importNode(uri, bitsToImportRequest(indexName, frameName, slice, bits))
-=======
-		uri, err := NewURIFromAddress(node.Host)
-		if err != nil {
-			return errors.Wrap(err, "getting uri from address")
-		}
-		err = uri.SetScheme(node.Scheme)
->>>>>>> b48f94cc
 		if err != nil {
 			return errors.Wrap(err, "setting scheme on uri")
 		}
