--- conflicted
+++ resolved
@@ -1,10 +1,6 @@
 # Change Log
 
-<<<<<<< HEAD
-* **v1.0.0** (2018-08-28)
-=======
 * **v0.10.0** (2018-09-05)
->>>>>>> 7061e94f
     * Compatible with Pilosa 1.0.
     * Following terminology was changed:
         * frame to field
