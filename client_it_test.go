--- conflicted
+++ resolved
@@ -1445,7 +1445,6 @@
 	}
 }
 
-<<<<<<< HEAD
 func TestExportFrameFailure(t *testing.T) {
 	paths := map[string]mockResponseItem{
 		"/status": {
@@ -1553,7 +1552,9 @@
 	_, err = client.fetchServerVersion()
 	if err == nil {
 		t.Fatal("should have failed")
-=======
+	}
+}
+
 func TestUserAgent(t *testing.T) {
 	handler := http.HandlerFunc(func(w http.ResponseWriter, r *http.Request) {
 		version := Version
@@ -1582,7 +1583,6 @@
 	}
 	for i := 0; i < 10; i++ {
 		go f()
->>>>>>> b4880627
 	}
 }
 
